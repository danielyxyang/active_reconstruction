--- conflicted
+++ resolved
@@ -43,63 +43,4 @@
     """Convert polar coordinates to pixel coordinates of world grid."""
     x, y = polar_to_cartesian(phi, r)
     px, py = cartesian_to_pixel(x, y)
-<<<<<<< HEAD
-    return np.array([px, py], dtype=int)
-
-
-# OTHER FUNCTIONS
-
-def cartesian_product(*arrays):
-    """Compute N-dimensional cartesian product."""
-    # https://stackoverflow.com/a/11146645
-    arrays = np.asarray(arrays)
-    la = len(arrays)
-    dtype = np.result_type(*arrays)
-    arr = np.empty([len(a) for a in arrays] + [la], dtype=dtype)
-    for i, a in enumerate(np.ix_(*arrays)):
-        arr[...,i] = a
-    return arr.reshape(-1, la)
-    # return np.array(list(itertools.product(*arrays)))
-
-
-def setdiff2d(a, b):
-    """Compute set difference between two 2D lists."""
-    # https://stackoverflow.com/a/11903368
-    return np.setdiff1d(
-        a.copy().view([("x", a.dtype), ("y", a.dtype)]),
-        b.copy().view([("x", b.dtype), ("y", b.dtype)]),
-    ).view(a.dtype).reshape(-1, 2)
-    # a = set(map(tuple, a))
-    # b = set(map(tuple, b))
-    # return np.array(list(a.difference(b)))
-
-
-def is_in_range(val, range, mod=None):
-    """Check whether value is in the given range while supporting modulos."""
-    min, max = range
-    if mod is not None:
-        min = min % mod
-        val = val % mod
-        max = max % mod
-        if min > max:
-            return np.logical_or(val <= max, min <= val)
-    return np.logical_and(min <= val, val <= max)
-
-
-def intersect_functions(f1, f2, mode="left"):
-    """Compute list of indices of the intersection points of two functions.
-    
-    The intersection points are computed by finding the zero-crossings of the
-    difference of f1 and f2. Using "left" the point to the left of the
-    intersection point is returned and using "right" the point to the right.
-    """
-    if mode == "left":
-        offset = 0
-    elif mode == "right":
-        offset = 1
-    else:
-        print("WARNING: unknown mode for intersecting two functions")
-    return np.nonzero(np.diff(np.sign(f1 - f2)))[0] + offset
-=======
-    return np.array([px, py], dtype=int)
->>>>>>> 7a2f3faa
+    return np.array([px, py], dtype=int)